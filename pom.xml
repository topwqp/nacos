<?xml version="1.0" encoding="UTF-8"?>
<!--
  ~ Copyright 1999-2018 Alibaba Group Holding Ltd.
  ~
  ~ Licensed under the Apache License, Version 2.0 (the "License");
  ~ you may not use this file except in compliance with the License.
  ~ You may obtain a copy of the License at
  ~
  ~      http://www.apache.org/licenses/LICENSE-2.0
  ~
  ~ Unless required by applicable law or agreed to in writing, software
  ~ distributed under the License is distributed on an "AS IS" BASIS,
  ~ WITHOUT WARRANTIES OR CONDITIONS OF ANY KIND, either express or implied.
  ~ See the License for the specific language governing permissions and
  ~ limitations under the License.
  -->
<project xmlns="http://maven.apache.org/POM/4.0.0"
         xmlns:xsi="http://www.w3.org/2001/XMLSchema-instance"
         xsi:schemaLocation="http://maven.apache.org/POM/4.0.0 http://maven.apache.org/xsd/maven-4.0.0.xsd">

    <modelVersion>4.0.0</modelVersion>
    <inceptionYear>2018</inceptionYear>
    <groupId>com.alibaba.nacos</groupId>
    <artifactId>nacos-all</artifactId>
    <version>1.3.0</version>
    <packaging>pom</packaging>

    <name>Alibaba NACOS ${project.version}</name>
    <description>Top Nacos project pom.xml file</description>
    <url>http://nacos.io</url>
    <prerequisites>
        <maven>3.2.5</maven>
    </prerequisites>

    <scm>
        <url>git@github.com:alibaba/nacos.git</url>
        <connection>scm:git@github.com:alibaba/nacos.git</connection>
        <developerConnection>scm:git@github.com:alibaba/nacos.git</developerConnection>
        <tag>nacos-all-1.3.0</tag>
    </scm>

    <mailingLists>
        <mailingList>
            <name>Development List</name>
            <subscribe>dev-nacos+subscribe@googlegroups.com</subscribe>
            <unsubscribe>dev-nacos+unsubscribe@googlegroups.com</unsubscribe>
            <post>dev-nacos@googlegroups.com</post>
        </mailingList>
        <mailingList>
            <name>User List</name>
            <subscribe>users-nacos+subscribe@googlegroups.com</subscribe>
            <unsubscribe>users-nacos+unsubscribe@googlegroups.com</unsubscribe>
            <post>users-nacos@googlegroups.com</post>
        </mailingList>
        <mailingList>
            <name>Commits List</name>
            <subscribe>commits-nacos+subscribe@googlegroups.com</subscribe>
            <unsubscribe>commits-nacos+unsubscribe@googlegroups.com</unsubscribe>
            <post>commits-nacos@googlegroups.com</post>
        </mailingList>
    </mailingLists>

    <developers>
        <developer>
            <id>Alibaba Nacos</id>
            <name>Nacos</name>
            <url>http://nacos.io</url>
            <email>nacos_dev@linux.alibaba.com</email>
        </developer>
    </developers>

    <licenses>
        <license>
            <name>Apache License, Version 2.0</name>
            <url>http://www.apache.org/licenses/LICENSE-2.0</url>
            <distribution>repo</distribution>
        </license>
    </licenses>

    <organization>
        <name>Alibaba Group</name>
        <url>https://github.com/alibaba</url>
    </organization>

    <issueManagement>
        <system>github</system>
        <url>https://github.com/alibaba/nacos/issues</url>
    </issueManagement>

    <properties>
        <project.build.sourceEncoding>UTF-8</project.build.sourceEncoding>
        <project.reporting.outputEncoding>UTF-8</project.reporting.outputEncoding>
        <!-- Compiler settings properties -->
        <maven.compiler.source>1.8</maven.compiler.source>
        <maven.compiler.target>1.8</maven.compiler.target>
        <!-- Maven properties -->
        <maven.test.skip>false</maven.test.skip>
        <maven.javadoc.skip>true</maven.javadoc.skip>
        <sonar.java.coveragePlugin>jacoco</sonar.java.coveragePlugin>
        <!-- Exclude all generated code -->
        <sonar.jacoco.itReportPath>${project.basedir}/../test/target/jacoco-it.exec</sonar.jacoco.itReportPath>
        <sonar.exclusions>file:**/generated-sources/**,**/test/**</sonar.exclusions>

        <!-- plugin version -->
        <versions-maven-plugin.version>2.2</versions-maven-plugin.version>
        <dependency-mediator-maven-plugin.version>1.0.2</dependency-mediator-maven-plugin.version>
        <clirr-maven-plugin.version>2.7</clirr-maven-plugin.version>
        <maven-enforcer-plugin.version>1.4.1</maven-enforcer-plugin.version>
        <maven-compiler-plugin.version>3.5.1</maven-compiler-plugin.version>
        <maven-javadoc-plugin.version>2.10.4</maven-javadoc-plugin.version>
        <maven-source-plugin.version>3.0.1</maven-source-plugin.version>
        <maven-pmd-plugin.version>3.8</maven-pmd-plugin.version>
        <apache-rat-plugin.version>0.12</apache-rat-plugin.version>
        <maven-resources-plugin.version>3.0.2</maven-resources-plugin.version>
        <coveralls-maven-plugin.version>4.3.0</coveralls-maven-plugin.version>
        <jacoco-maven-plugin.version>0.7.8</jacoco-maven-plugin.version>
        <maven-surefire-plugin.version>2.20</maven-surefire-plugin.version>
        <findbugs-maven-plugin.version>3.0.4</findbugs-maven-plugin.version>
        <sonar-maven-plugin.version>3.0.2</sonar-maven-plugin.version>
        <maven-gpg-plugin.version>1.6</maven-gpg-plugin.version>
        <maven-failsafe-plugin.version>2.19.1</maven-failsafe-plugin.version>
        <maven-assembly-plugin.version>3.0.0</maven-assembly-plugin.version>
        <!-- dependency version related to plugin -->
        <extra-enforcer-rules.version>1.0-beta-4</extra-enforcer-rules.version>
        <p3c-pmd.version>1.3.0</p3c-pmd.version>

        <!-- dependency version -->
        <spring-boot-dependencies.version>2.1.1.RELEASE</spring-boot-dependencies.version>
        <servlet-api.version>3.0</servlet-api.version>
        <commons-lang.version>2.6</commons-lang.version>
        <commons-lang3.version>3.4</commons-lang3.version>
        <commons-io.version>2.6</commons-io.version>
        <commons-collections.version>3.2.2</commons-collections.version>
        <commons-logging.version>1.2</commons-logging.version>
        <commons-dbcp.version>1.4</commons-dbcp.version>
        <commons-cli.version>1.2</commons-cli.version>
        <slf4j-api.version>1.7.7</slf4j-api.version>
        <logback.version>1.2.3</logback.version>
        <log4j.version>2.11.2</log4j.version>
        <httpcore.version>4.4.1</httpcore.version>
        <httpclient.version>4.5</httpclient.version>
        <httpasyncclient.version>4.1.3</httpasyncclient.version>
        <async-http-client.version>1.7.17</async-http-client.version>
        <mysql-connector-java.version>8.0.13</mysql-connector-java.version>
        <derby.version>10.14.2.0</derby.version>
        <cglib-nodep.version>2.1</cglib-nodep.version>
        <jcip-annotations.version>1.0</jcip-annotations.version>
        <jackson-core.version>2.10.4</jackson-core.version>
        <jackson-databind.version>2.10.4</jackson-databind.version>
        <jackson-core-asl.version>1.9.13</jackson-core-asl.version>
        <jjwt.version>0.10.5</jjwt.version>
        <netty-all.version>4.1.42.Final</netty-all.version>
        <netty-common.version>4.1.31.Final</netty-common.version>
        <mina-core.version>2.0.0-RC1</mina-core.version>
        <guava.version>24.1.1-jre</guava.version>
        <javatuples.version>1.2</javatuples.version>
        <commonOkHttp.version>0.4.1</commonOkHttp.version>
        <grpc-java.version>1.24.0</grpc-java.version>
        <proto-google-common-protos.version>1.17.0</proto-google-common-protos.version>
        <protobuf-java.version>3.8.0</protobuf-java.version>
        <protoc-gen-grpc-java.version>1.24.0</protoc-gen-grpc-java.version>
        <hessian.version>4.0.63</hessian.version>
        <reflections.version>0.9.11</reflections.version>
        <mockito-all.version>1.10.19</mockito-all.version>
        <hamcrest-all.version>1.3</hamcrest-all.version>
        <prometheus-simpleclient.version>0.5.0</prometheus-simpleclient.version>
        <tomcat-embed-jasper.version>7.0.59</tomcat-embed-jasper.version>
        <truth.version>0.30</truth.version>
        <HikariCP.version>3.4.2</HikariCP.version>
<<<<<<< HEAD
        <jraft-core.version>1.3.2.beta1</jraft-core.version>
        <rpc-grpc-impl.version>1.3.2.beta1</rpc-grpc-impl.version>
        <mapstruct.version>1.3.1.Final</mapstruct.version>
        <ojdbc.version>19.3.0.0</ojdbc.version>
        <querydsl.version>4.2.1</querydsl.version>
        <hikariCP.version>3.4.1</hikariCP.version>
        <lombok.version>1.18.12</lombok.version>
=======
        <jraft-core.version>1.3.2</jraft-core.version>
        <rpc-grpc-impl.version>1.3.2</rpc-grpc-impl.version>
>>>>>>> 49c163b2
    </properties>
    <!-- == -->
    <!-- =========================================================Build plugins================================================ -->
    <!-- == -->
    <build>
        <plugins>
            <plugin>
                <groupId>org.codehaus.mojo</groupId>
                <artifactId>versions-maven-plugin</artifactId>
                <version>${versions-maven-plugin.version}</version>
            </plugin>
            <plugin>
                <groupId>com.github.vongosling</groupId>
                <artifactId>dependency-mediator-maven-plugin</artifactId>
                <version>${dependency-mediator-maven-plugin.version}</version>
            </plugin>
            <plugin>
                <groupId>org.codehaus.mojo</groupId>
                <artifactId>clirr-maven-plugin</artifactId>
                <version>${clirr-maven-plugin.version}</version>
            </plugin>
            <plugin>
                <artifactId>maven-enforcer-plugin</artifactId>
                <version>${maven-enforcer-plugin.version}</version>
                <executions>
                    <execution>
                        <id>enforce-ban-circular-dependencies</id>
                        <goals>
                            <goal>enforce</goal>
                        </goals>
                    </execution>
                </executions>
                <configuration>
                    <rules>
                        <banCircularDependencies/>
                    </rules>
                    <fail>true</fail>
                </configuration>
                <dependencies>
                    <dependency>
                        <groupId>org.codehaus.mojo</groupId>
                        <artifactId>extra-enforcer-rules</artifactId>
                        <version>${extra-enforcer-rules.version}</version>
                    </dependency>
                </dependencies>
            </plugin>
            <plugin>
                <artifactId>maven-compiler-plugin</artifactId>
                <version>${maven-compiler-plugin.version}</version>
                <configuration>
                    <source>${maven.compiler.source}</source>
                    <target>${maven.compiler.target}</target>
                    <compilerVersion>${maven.compiler.source}</compilerVersion>
                    <showDeprecation>true</showDeprecation>
                    <showWarnings>true</showWarnings>
                </configuration>
            </plugin>
            <plugin>
                <artifactId>maven-javadoc-plugin</artifactId>
                <version>${maven-javadoc-plugin.version}</version>
                <configuration>
                    <charset>UTF-8</charset>
                </configuration>
                <executions>
                    <execution>
                        <id>attach-javadocs</id>
                        <goals>
                            <goal>jar</goal>
                        </goals>
                    </execution>
                </executions>
            </plugin>
            <plugin>
                <artifactId>maven-source-plugin</artifactId>
                <version>${maven-source-plugin.version}</version>
                <executions>
                    <execution>
                        <id>attach-sources</id>
                        <goals>
                            <goal>jar</goal>
                        </goals>
                    </execution>
                </executions>
            </plugin>
            <plugin>
                <groupId>org.apache.maven.plugins</groupId>
                <artifactId>maven-pmd-plugin</artifactId>
                <version>${maven-pmd-plugin.version}</version>
                <configuration>
                    <rulesets>
                        <ruleset>rulesets/java/ali-comment.xml</ruleset>
                        <ruleset>rulesets/java/ali-concurrent.xml</ruleset>
                        <ruleset>rulesets/java/ali-constant.xml</ruleset>
                        <ruleset>rulesets/java/ali-exception.xml</ruleset>
                        <ruleset>rulesets/java/ali-flowcontrol.xml</ruleset>
                        <ruleset>rulesets/java/ali-naming.xml</ruleset>
                        <ruleset>rulesets/java/ali-oop.xml</ruleset>
                        <ruleset>rulesets/java/ali-orm.xml</ruleset>
                        <ruleset>rulesets/java/ali-other.xml</ruleset>
                        <ruleset>rulesets/java/ali-set.xml</ruleset>
                    </rulesets>
                    <printFailingErrors>true</printFailingErrors>
                    <excludes>
                        <exclude>**/consistency/entity/*.java</exclude>
                        <exclude>**/istio/model/mcp/*.java</exclude>
                        <exclude>**/istio/model/naming/*.java</exclude>
                        <exclude>**/istio/model/*.java</exclude>
                    </excludes>
                </configuration>
                <executions>
                    <execution>
                        <goals>
                            <goal>check</goal>
                        </goals>
                    </execution>
                </executions>
                <dependencies>
                    <dependency>
                        <groupId>com.alibaba.p3c</groupId>
                        <artifactId>p3c-pmd</artifactId>
                        <version>${p3c-pmd.version}</version>
                    </dependency>
                </dependencies>
            </plugin>
            <plugin>
                <groupId>org.apache.rat</groupId>
                <artifactId>apache-rat-plugin</artifactId>
                <version>${apache-rat-plugin.version}</version>
                <configuration>
                    <excludes>
                        <exclude>.editorconfig</exclude>
                        <exclude>.travis.yml</exclude>
                        <exclude>CONTRIBUTING.md</exclude>
                        <exclude>CODE_OF_CONDUCT.md</exclude>
                        <exclude>CHANGELOG.md</exclude>
                        <exclude>style/codeStyle.md</exclude>
                        <exclude>REPORTING-BUGS.md</exclude>
                        <exclude>README.md</exclude>
                        <exclude>.github/**/*</exclude>
                        <exclude>doc/*</exclude>
                        <exclude>derby.log</exclude>
                        <exclude>logs/*</exclude>
                        <exclude>src/main/resources/static/**</exclude>
                        <exclude>**/istio/model/**</exclude>
                        <exclude>**/consistency/entity/**</exclude>
                        <exclude>**/*.txt</exclude>
                        <exclude>**/*.factories</exclude>
                    </excludes>
                </configuration>
                <executions>
                    <execution>
                        <phase>verify</phase>
                        <goals>
                            <goal>check</goal>
                        </goals>
                    </execution>
                </executions>
            </plugin>
            <plugin>
                <artifactId>maven-resources-plugin</artifactId>
                <version>${maven-resources-plugin.version}</version>
                <configuration>
                    <!-- We are not suppose to setup the customer resources here -->
                    <encoding>${project.build.sourceEncoding}</encoding>
                </configuration>
            </plugin>
            <plugin>
                <groupId>org.eluder.coveralls</groupId>
                <artifactId>coveralls-maven-plugin</artifactId>
                <version>${coveralls-maven-plugin.version}</version>
            </plugin>
            <plugin>
                <groupId>org.jacoco</groupId>
                <artifactId>jacoco-maven-plugin</artifactId>
                <version>${jacoco-maven-plugin.version}</version>
                <executions>
                    <execution>
                        <id>default-prepare-agent</id>
                        <goals>
                            <goal>prepare-agent</goal>
                        </goals>
                        <configuration>
                            <destFile>${project.build.directory}/jacoco.exec</destFile>
                        </configuration>
                    </execution>
                    <execution>
                        <id>default-prepare-agent-integration</id>
                        <phase>pre-integration-test</phase>
                        <goals>
                            <goal>prepare-agent-integration</goal>
                        </goals>
                        <configuration>
                            <destFile>${project.build.directory}/jacoco-it.exec</destFile>
                            <propertyName>failsafeArgLine</propertyName>
                        </configuration>
                    </execution>
                    <execution>
                        <id>default-report</id>
                        <goals>
                            <goal>report</goal>
                        </goals>
                    </execution>
                    <execution>
                        <id>default-report-integration</id>
                        <goals>
                            <goal>report-integration</goal>
                        </goals>
                    </execution>
                </executions>
            </plugin>
            <plugin>
                <artifactId>maven-surefire-plugin</artifactId>
                <version>${maven-surefire-plugin.version}</version>
                <configuration>
                    <forkCount>1</forkCount>
                    <reuseForks>true</reuseForks>
                    <testFailureIgnore>true</testFailureIgnore>
                </configuration>
            </plugin>
            <plugin>
                <groupId>org.codehaus.mojo</groupId>
                <artifactId>findbugs-maven-plugin</artifactId>
                <version>${findbugs-maven-plugin.version}</version>
            </plugin>
            <plugin>
                <groupId>org.sonarsource.scanner.maven</groupId>
                <artifactId>sonar-maven-plugin</artifactId>
                <version>${sonar-maven-plugin.version}</version>
            </plugin>
            <plugin>
                <groupId>org.apache.maven.plugins</groupId>
                <artifactId>maven-assembly-plugin</artifactId>
                <version>${maven-assembly-plugin.version}</version>
            </plugin>
        </plugins>
    </build>

    <profiles>
        <profile>
            <id>jdk8</id>
            <activation>
                <jdk>[1.8,)</jdk>
            </activation>
            <!-- Disable doclint under JDK 8 -->
            <reporting>
                <plugins>
                    <plugin>
                        <artifactId>maven-javadoc-plugin</artifactId>
                        <version>${maven-javadoc-plugin.version}</version>
                        <configuration>
                            <additionalparam>-Xdoclint:none</additionalparam>
                        </configuration>
                    </plugin>
                </plugins>
            </reporting>
            <build>
                <plugins>
                    <plugin>
                        <artifactId>maven-javadoc-plugin</artifactId>
                        <version>${maven-javadoc-plugin.version}</version>
                        <configuration>
                            <additionalparam>-Xdoclint:none</additionalparam>
                        </configuration>
                    </plugin>
                </plugins>
            </build>
        </profile>
        <profile>
            <id>release-sign-artifacts</id>
            <activation>
                <property>
                    <name>performRelease</name>
                    <value>true</value>
                </property>
            </activation>

            <properties>
                <maven.javadoc.skip>false</maven.javadoc.skip>
            </properties>

            <build>
                <plugins>
                    <plugin>
                        <artifactId>maven-gpg-plugin</artifactId>
                        <version>${maven-gpg-plugin.version}</version>
                        <executions>
                            <execution>
                                <id>sign-artifacts</id>
                                <phase>verify</phase>
                                <goals>
                                    <goal>sign</goal>
                                </goals>
                            </execution>
                        </executions>
                    </plugin>
                </plugins>
            </build>
        </profile>
        <profile>
            <!--  Run integration tests for configuration modules separately  -->
            <id>cit-test</id>
            <build>
                <plugins>
                    <plugin>
                        <artifactId>maven-failsafe-plugin</artifactId>
                        <version>${maven-failsafe-plugin.version}</version>
                        <configuration>
                            <argLine>@{failsafeArgLine}</argLine>
                            <argLine>-Dnacos.standalone=true</argLine>
                            <includes>
                                <include>**/*CITCase.java</include>
                            </includes>
                        </configuration>
                        <executions>
                            <execution>
                                <goals>
                                    <goal>integration-test</goal>
                                    <goal>verify</goal>
                                </goals>
                            </execution>
                        </executions>
                    </plugin>
                </plugins>
            </build>
        </profile>
        <profile>
            <!--  Run integration tests for all modules separately  -->
            <id>it-test</id>
            <build>
                <plugins>
                    <plugin>
                        <artifactId>maven-failsafe-plugin</artifactId>
                        <version>${maven-failsafe-plugin.version}</version>
                        <configuration>
                            <argLine>@{failsafeArgLine}</argLine>
                            <argLine>-Dnacos.standalone=true</argLine>
                            <includes>
                                <include>**/*ITCase.java</include>
                            </includes>
                        </configuration>
                        <executions>
                            <execution>
                                <goals>
                                    <goal>integration-test</goal>
                                    <goal>verify</goal>
                                </goals>
                            </execution>
                        </executions>
                    </plugin>
                </plugins>
            </build>
        </profile>
        <profile>
            <id>sonar-apache</id>
            <properties>
                <!-- URL of the ASF SonarQube server -->
                <sonar.host.url>https://builds.apache.org/analysis</sonar.host.url>
            </properties>
        </profile>
    </profiles>
    <reporting>
        <plugins>
            <plugin>
                <groupId>org.codehaus.mojo</groupId>
                <artifactId>findbugs-maven-plugin</artifactId>
                <version>${findbugs-maven-plugin.version}</version>
            </plugin>
        </plugins>
    </reporting>

    <!-- 子模块管理 -->
    <modules>
        <module>config</module>
        <module>core</module>
        <module>naming</module>
        <module>address</module>
        <module>test</module>
        <module>api</module>
        <module>client</module>
        <module>example</module>
        <module>common</module>
        <module>distribution</module>
        <module>console</module>
        <module>cmdb</module>
        <module>istio</module>
        <module>consistency</module>
    </modules>

    <!-- 所有的子项目默认依赖 -->
    <dependencies>

        <dependency>
            <groupId>junit</groupId>
            <artifactId>junit</artifactId>
            <scope>test</scope>
        </dependency>

    </dependencies>

    <!-- 管理依赖版本号,子项目不会默认依赖 -->
    <dependencyManagement>
        <dependencies>
            <dependency>
                <!-- Import dependency management from Spring Boot -->
                <groupId>org.springframework.boot</groupId>
                <artifactId>spring-boot-dependencies</artifactId>
                <version>${spring-boot-dependencies.version}</version>
                <type>pom</type>
                <scope>import</scope>
            </dependency>

            <!-- Internal libs -->
            <dependency>
                <groupId>${project.groupId}</groupId>
                <artifactId>nacos-config</artifactId>
                <version>${project.version}</version>
            </dependency>
            <dependency>
                <groupId>${project.groupId}</groupId>
                <artifactId>nacos-core</artifactId>
                <version>${project.version}</version>
            </dependency>
            <dependency>
                <groupId>${project.groupId}</groupId>
                <artifactId>nacos-naming</artifactId>
                <version>${project.version}</version>
            </dependency>
            <dependency>
                <groupId>${project.groupId}</groupId>
                <artifactId>nacos-api</artifactId>
                <version>${project.version}</version>
            </dependency>
            <dependency>
                <groupId>${project.groupId}</groupId>
                <artifactId>nacos-client</artifactId>
                <version>${project.version}</version>
            </dependency>
            <dependency>
                <groupId>${project.groupId}</groupId>
                <artifactId>nacos-test</artifactId>
                <version>${project.version}</version>
            </dependency>
            <dependency>
                <groupId>${project.groupId}</groupId>
                <artifactId>nacos-common</artifactId>
                <version>${project.version}</version>
            </dependency>
            <dependency>
                <groupId>${project.groupId}</groupId>
                <artifactId>nacos-cmdb</artifactId>
                <version>${project.version}</version>
            </dependency>
            <dependency>
                <groupId>${project.groupId}</groupId>
                <artifactId>nacos-console</artifactId>
                <version>${project.version}</version>
            </dependency>
            <dependency>
                <groupId>${project.groupId}</groupId>
                <artifactId>nacos-distribution</artifactId>
                <version>${project.version}</version>
            </dependency>
            <dependency>
                <groupId>${project.groupId}</groupId>
                <artifactId>nacos-example</artifactId>
                <version>${project.version}</version>
            </dependency>
            <dependency>
                <groupId>${project.groupId}</groupId>
                <artifactId>nacos-address</artifactId>
                <version>${project.version}</version>
            </dependency>

            <dependency>
                <groupId>${project.groupId}</groupId>
                <artifactId>nacos-istio</artifactId>
                <version>${project.version}</version>
            </dependency>
            <dependency>
                <groupId>${project.groupId}</groupId>
                <artifactId>nacos-consistency</artifactId>
                <version>${project.version}</version>
            </dependency>

            <dependency>
                <groupId>javax.servlet</groupId>
                <artifactId>servlet-api</artifactId>
                <version>${servlet-api.version}</version>
                <scope>provided</scope>
            </dependency>

            <!-- HikariCP -->
            <dependency>
                <groupId>com.zaxxer</groupId>
                <artifactId>HikariCP</artifactId>
                <version>${HikariCP.version}</version>
            </dependency>

            <!-- hessian -->

            <dependency>
                <groupId>com.caucho</groupId>
                <artifactId>hessian</artifactId>
                <version>${hessian.version}</version>
            </dependency>

            <dependency>
                <groupId>commons-lang</groupId>
                <artifactId>commons-lang</artifactId>
                <version>${commons-lang.version}</version>
            </dependency>

            <!-- Apache commons -->
            <dependency>
                <groupId>org.apache.commons</groupId>
                <artifactId>commons-lang3</artifactId>
                <version>${commons-lang3.version}</version>
            </dependency>

            <dependency>
                <groupId>commons-io</groupId>
                <artifactId>commons-io</artifactId>
                <version>${commons-io.version}</version>
            </dependency>

            <dependency>
                <groupId>commons-collections</groupId>
                <artifactId>commons-collections</artifactId>
                <version>${commons-collections.version}</version>
            </dependency>

            <dependency>
                <groupId>commons-logging</groupId>
                <artifactId>commons-logging</artifactId>
                <version>${commons-logging.version}</version>
            </dependency>

            <dependency>
                <groupId>commons-dbcp</groupId>
                <artifactId>commons-dbcp</artifactId>
                <version>${commons-dbcp.version}</version>
            </dependency>

            <dependency>
                <groupId>commons-cli</groupId>
                <artifactId>commons-cli</artifactId>
                <version>${commons-cli.version}</version>
            </dependency>

            <!-- Logging libs -->
            <dependency>
                <groupId>org.slf4j</groupId>
                <artifactId>slf4j-api</artifactId>
                <version>${slf4j-api.version}</version>
            </dependency>

            <dependency>
                <groupId>ch.qos.logback</groupId>
                <artifactId>logback-classic</artifactId>
                <version>${logback.version}</version>
            </dependency>

            <dependency>
                <groupId>ch.qos.logback</groupId>
                <artifactId>logback-core</artifactId>
                <version>${logback.version}</version>
            </dependency>

            <dependency>
                <groupId>org.apache.logging.log4j</groupId>
                <artifactId>log4j-core</artifactId>
                <version>${log4j.version}</version>
            </dependency>

            <dependency>
                <groupId>org.apache.logging.log4j</groupId>
                <artifactId>log4j-slf4j-impl</artifactId>
                <version>${log4j.version}</version>
            </dependency>

            <!-- HTTP client libs -->
            <dependency>
                <groupId>org.apache.httpcomponents</groupId>
                <artifactId>httpcore</artifactId>
                <version>${httpcore.version}</version>
            </dependency>

            <dependency>
                <groupId>org.apache.httpcomponents</groupId>
                <artifactId>httpclient</artifactId>
                <version>${httpclient.version}</version>
                <exclusions>
                    <exclusion>
                        <artifactId>commons-logging</artifactId>
                        <groupId>commons-logging</groupId>
                    </exclusion>
                </exclusions>
            </dependency>

            <dependency>
                <groupId>org.apache.httpcomponents</groupId>
                <artifactId>httpasyncclient</artifactId>
                <version>${httpasyncclient.version}</version>
            </dependency>

            <dependency>
                <groupId>com.ning</groupId>
                <artifactId>async-http-client</artifactId>
                <version>${async-http-client.version}</version>
            </dependency>

            <!-- JDBC libs -->
            <dependency>
                <groupId>mysql</groupId>
                <artifactId>mysql-connector-java</artifactId>
                <version>${mysql-connector-java.version}</version>
            </dependency>

            <dependency>
                <groupId>org.apache.derby</groupId>
                <artifactId>derby</artifactId>
                <version>${derby.version}</version>
            </dependency>

            <!-- JRaft -->
            <dependency>
                <groupId>com.alipay.sofa</groupId>
                <artifactId>jraft-core</artifactId>
                <version>${jraft-core.version}</version>
                <exclusions>
                    <exclusion>
                        <groupId>com.alipay.sofa</groupId>
                        <artifactId>bolt</artifactId>
                    </exclusion>
                    <exclusion>
                        <groupId>org.apache.logging.log4j</groupId>
                        <artifactId>log4j-api</artifactId>
                    </exclusion>
                    <exclusion>
                        <groupId>org.apache.logging.log4j</groupId>
                        <artifactId>log4j-core</artifactId>
                    </exclusion>
                    <exclusion>
                        <groupId>org.apache.logging.log4j</groupId>
                        <artifactId>log4j-slf4j-impl</artifactId>
                    </exclusion>
                    <exclusion>
                        <groupId>org.apache.logging.log4j</groupId>
                        <artifactId>log4j-jcl</artifactId>
                    </exclusion>
                </exclusions>
            </dependency>

            <dependency>
                <groupId>com.alipay.sofa</groupId>
                <artifactId>rpc-grpc-impl</artifactId>
                <version>${rpc-grpc-impl.version}</version>
            </dependency>

            <!-- Third-party libs -->
            <dependency>
                <groupId>cglib</groupId>
                <artifactId>cglib-nodep</artifactId>
                <version>${cglib-nodep.version}</version>
            </dependency>

            <dependency>
                <groupId>net.jcip</groupId>
                <artifactId>jcip-annotations</artifactId>
                <version>${jcip-annotations.version}</version>
            </dependency>

            <dependency>
                <groupId>com.fasterxml.jackson.core</groupId>
                <artifactId>jackson-core</artifactId>
                <version>${jackson-core.version}</version>
            </dependency>

            <dependency>
                <groupId>com.fasterxml.jackson.core</groupId>
                <artifactId>jackson-databind</artifactId>
                <version>${jackson-databind.version}</version>
            </dependency>
            <dependency>
                <groupId>org.codehaus.jackson</groupId>
                <artifactId>jackson-core-asl</artifactId>
                <version>${jackson-core-asl.version}</version>
            </dependency>

            <dependency>
                <groupId>io.jsonwebtoken</groupId>
                <artifactId>jjwt-api</artifactId>
                <version>${jjwt.version}</version>
            </dependency>
            <dependency>
                <groupId>io.jsonwebtoken</groupId>
                <artifactId>jjwt-impl</artifactId>
                <version>${jjwt.version}</version>
                <scope>runtime</scope>
            </dependency>
            <dependency>
                <groupId>io.jsonwebtoken</groupId>
                <artifactId>jjwt-jackson</artifactId>
                <version>${jjwt.version}</version>
                <scope>runtime</scope>
            </dependency>

            <dependency>
                <groupId>io.netty</groupId>
                <artifactId>netty-all</artifactId>
                <version>${netty-all.version}</version>
            </dependency>

            <dependency>
                <groupId>io.netty</groupId>
                <artifactId>netty-common</artifactId>
                <version>${netty-common.version}</version>
            </dependency>

            <dependency>
                <groupId>org.apache.mina</groupId>
                <artifactId>mina-core</artifactId>
                <version>${mina-core.version}</version>
            </dependency>

            <dependency>
                <groupId>com.google.guava</groupId>
                <artifactId>guava</artifactId>
                <version>${guava.version}</version>
            </dependency>

            <dependency>
                <groupId>org.javatuples</groupId>
                <artifactId>javatuples</artifactId>
                <version>${javatuples.version}</version>
            </dependency>

            <dependency>
                <groupId>com.github.keran213539</groupId>
                <artifactId>commonOkHttp</artifactId>
                <version>${commonOkHttp.version}</version>
                <scope>test</scope>
            </dependency>

            <!-- gRPC dependency start -->

            <dependency>
                <groupId>io.grpc</groupId>
                <artifactId>grpc-netty-shaded</artifactId>
                <version>${grpc-java.version}</version>
            </dependency>
            <dependency>
                <groupId>io.grpc</groupId>
                <artifactId>grpc-protobuf</artifactId>
                <version>${grpc-java.version}</version>
            </dependency>
            <dependency>
                <groupId>io.grpc</groupId>
                <artifactId>grpc-stub</artifactId>
                <version>${grpc-java.version}</version>
            </dependency>
            <dependency>
                <groupId>io.grpc</groupId>
                <artifactId>protoc-gen-grpc-java</artifactId>
                <version>${grpc-java.version}</version>
                <type>pom</type>
            </dependency>
            <dependency>
                <groupId>com.google.api.grpc</groupId>
                <artifactId>proto-google-common-protos</artifactId>
                <version>${proto-google-common-protos.version}</version>
            </dependency>

            <!-- gRPC dependency end -->

            <dependency>
                <groupId>com.google.protobuf</groupId>
                <artifactId>protobuf-java</artifactId>
                <version>${protobuf-java.version}</version>
            </dependency>

            <dependency>
                <groupId>org.reflections</groupId>
                <artifactId>reflections</artifactId>
                <version>${reflections.version}</version>
            </dependency>

            <dependency>
                <groupId>org.mockito</groupId>
                <artifactId>mockito-all</artifactId>
                <version>${mockito-all.version}</version>
            </dependency>

            <dependency>
                <groupId>org.hamcrest</groupId>
                <artifactId>hamcrest-all</artifactId>
                <version>${hamcrest-all.version}</version>
            </dependency>

            <dependency>
                <groupId>io.prometheus</groupId>
                <artifactId>simpleclient</artifactId>
                <version>${prometheus-simpleclient.version}</version>
            </dependency>

            <dependency>
                <groupId>org.apache.tomcat.embed</groupId>
                <artifactId>tomcat-embed-jasper</artifactId>
                <version>${tomcat-embed-jasper.version}</version>
            </dependency>

            <dependency>
                <groupId>com.google.truth</groupId>
                <artifactId>truth</artifactId>
                <version>${truth.version}</version>
            </dependency>

            <dependency>
                <groupId>org.mapstruct</groupId>
                <artifactId>mapstruct-jdk8</artifactId>
                <version>${mapstruct.version}</version>
            </dependency>

            <dependency>
                <groupId>org.mapstruct</groupId>
                <artifactId>mapstruct-processor</artifactId>
                <version>${mapstruct.version}</version>
            </dependency>

            <dependency>
                <groupId>org.projectlombok</groupId>
                <artifactId>lombok</artifactId>
                <optional>true</optional>
                <version>${lombok.version}</version>
            </dependency>

            <dependency>
                <groupId>com.querydsl</groupId>
                <artifactId>querydsl-jpa</artifactId>
                <version>${querydsl.version}</version>
            </dependency>

            <dependency>
                <groupId>com.zaxxer</groupId>
                <artifactId>HikariCP</artifactId>
                <version>${hikariCP.version}</version>
            </dependency>

            <dependency>
                <groupId>com.oracle.ojdbc</groupId>
                <artifactId>ojdbc8</artifactId>
                <version>${ojdbc.version}</version>
            </dependency>

        </dependencies>
    </dependencyManagement>

    <distributionManagement>
        <snapshotRepository>
            <!-- 这里的ID一定要在maven setting文件中存在于server下的ID -->
            <id>sona</id>
            <url>https://oss.sonatype.org/content/repositories/snapshots/</url>
        </snapshotRepository>
        <repository>
            <id>sona</id>
            <url>https://oss.sonatype.org/service/local/staging/deploy/maven2/</url>
        </repository>
    </distributionManagement>
</project>
<|MERGE_RESOLUTION|>--- conflicted
+++ resolved
@@ -167,7 +167,6 @@
         <tomcat-embed-jasper.version>7.0.59</tomcat-embed-jasper.version>
         <truth.version>0.30</truth.version>
         <HikariCP.version>3.4.2</HikariCP.version>
-<<<<<<< HEAD
         <jraft-core.version>1.3.2.beta1</jraft-core.version>
         <rpc-grpc-impl.version>1.3.2.beta1</rpc-grpc-impl.version>
         <mapstruct.version>1.3.1.Final</mapstruct.version>
@@ -175,10 +174,8 @@
         <querydsl.version>4.2.1</querydsl.version>
         <hikariCP.version>3.4.1</hikariCP.version>
         <lombok.version>1.18.12</lombok.version>
-=======
         <jraft-core.version>1.3.2</jraft-core.version>
         <rpc-grpc-impl.version>1.3.2</rpc-grpc-impl.version>
->>>>>>> 49c163b2
     </properties>
     <!-- == -->
     <!-- =========================================================Build plugins================================================ -->
