--- conflicted
+++ resolved
@@ -148,107 +148,7 @@
             cacheDir = System.getProperty("user.home") + "/nacos/naming/" + namespace;
         }
     }
-
-<<<<<<< HEAD
-    private void initEndpoint(final Properties properties) {
-        if (properties == null) {
-            return;
-        }
-        //这里通过 dubbo/sca 侧来初始化默认传入的是 true
-        boolean isUseEndpointParsingRule = Boolean.valueOf(properties.getProperty(PropertyKeyConst.IS_USE_ENDPOINT_PARSING_RULE, ParamUtil.USE_ENDPOINT_PARSING_RULE_DEFAULT_VALUE));
-        String endpointUrl;
-        if (isUseEndpointParsingRule) {
-            endpointUrl = ParamUtil.parsingEndpointRule(properties.getProperty(PropertyKeyConst.ENDPOINT));
-            if (StringUtils.isNotBlank(endpointUrl)) {
-                serverList = "";
-            }
-        } else {
-            endpointUrl = properties.getProperty(PropertyKeyConst.ENDPOINT);
-        }
-
-        if (StringUtils.isBlank(endpointUrl)) {
-            return;
-        }
-
-        String endpointPort = TemplateUtils.stringEmptyAndThenExecute(System.getenv(PropertyKeyConst.SystemEnv.ALIBABA_ALIWARE_ENDPOINT_PORT), new Callable<String>() {
-            @Override
-            public String call() {
-
-                return properties.getProperty(PropertyKeyConst.ENDPOINT_PORT);
-            }
-        });
-
-        endpointPort = TemplateUtils.stringEmptyAndThenExecute(endpointPort, new Callable<String>() {
-            @Override
-            public String call() {
-                return DEFAULT_PORT;
-            }
-        });
-
-        endpoint = endpointUrl + ":" + endpointPort;
-    }
-
-    private void initNamespace(Properties properties) {
-        String tmpNamespace = null;
-
-        tmpNamespace = TemplateUtils.stringEmptyAndThenExecute(tmpNamespace, new Callable<String>() {
-            @Override
-            public String call() {
-                String namespace = System.getProperty(PropertyKeyConst.NAMESPACE);
-                LogUtils.NAMING_LOGGER.info("initializer namespace from System Property :" + namespace);
-                return namespace;
-            }
-        });
-
-
-        tmpNamespace = TemplateUtils.stringEmptyAndThenExecute(tmpNamespace, new Callable<String>() {
-            @Override
-            public String call() {
-                String namespace = System.getenv(PropertyKeyConst.SystemEnv.ALIBABA_ALIWARE_NAMESPACE);
-                LogUtils.NAMING_LOGGER.info("initializer namespace from System Environment :" + namespace);
-                return namespace;
-            }
-        });
-
-        tmpNamespace = TemplateUtils.stringEmptyAndThenExecute(tmpNamespace, new Callable<String>() {
-            @Override
-            public String call() {
-                String namespace = CredentialService.getInstance().getCredential().getTenantId();
-                LogUtils.NAMING_LOGGER.info("initializer namespace from Credential Module " + namespace);
-                return namespace;
-            }
-        });
-
-        if (StringUtils.isEmpty(tmpNamespace) && properties != null) {
-            tmpNamespace = properties.getProperty(PropertyKeyConst.NAMESPACE);
-        }
-
-        tmpNamespace = TemplateUtils.stringEmptyAndThenExecute(tmpNamespace, new Callable<String>() {
-            @Override
-            public String call() {
-                return UtilAndComs.DEFAULT_NAMESPACE_ID;
-            }
-        });
-        namespace = tmpNamespace;
-    }
-
-    private void initWebRootContext() {
-        // support the web context with ali-yun if the app deploy by EDAS
-        final String webContext = System.getProperty(SystemPropertyKeyConst.NAMING_WEB_CONTEXT);
-        TemplateUtils.stringNotEmptyAndThenExecute(webContext, new Runnable() {
-            @Override
-            public void run() {
-                UtilAndComs.WEB_CONTEXT = webContext.indexOf("/") > -1 ? webContext
-                    : "/" + webContext;
-
-                UtilAndComs.NACOS_URL_BASE = UtilAndComs.WEB_CONTEXT + "/v1/ns";
-                UtilAndComs.NACOS_URL_INSTANCE = UtilAndComs.NACOS_URL_BASE + "/instance";
-            }
-        });
-    }
-
-=======
->>>>>>> 555e3233
+  
     @Override
     public void registerInstance(String serviceName, String ip, int port) throws NacosException {
         registerInstance(serviceName, ip, port, Constants.DEFAULT_CLUSTER_NAME);
