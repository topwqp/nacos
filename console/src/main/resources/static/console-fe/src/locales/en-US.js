--- conflicted
+++ resolved
@@ -293,12 +293,9 @@
     selectedEntry: '| Selected Entry',
     cloneSelectedAlertTitle: 'Clone config',
     cloneSelectedAlertContent: 'please select the configuration to clone',
-<<<<<<< HEAD
-=======
     delSelectedAlertTitle: 'Delete config',
     delSelectedAlertContent: 'please select the configuration to delete',
     delSuccessMsg: 'delete successful',
->>>>>>> b0dd759a
   },
   NewConfig: {
     newListingMain: 'Create Configuration',
