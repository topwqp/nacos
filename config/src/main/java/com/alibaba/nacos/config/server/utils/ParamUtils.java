/*
 * Copyright 1999-2018 Alibaba Group Holding Ltd.
 *
 * Licensed under the Apache License, Version 2.0 (the "License");
 * you may not use this file except in compliance with the License.
 * You may obtain a copy of the License at
 *
 *      http://www.apache.org/licenses/LICENSE-2.0
 *
 * Unless required by applicable law or agreed to in writing, software
 * distributed under the License is distributed on an "AS IS" BASIS,
 * WITHOUT WARRANTIES OR CONDITIONS OF ANY KIND, either express or implied.
 * See the License for the specific language governing permissions and
 * limitations under the License.
 */
package com.alibaba.nacos.config.server.utils;

import java.util.Map;
import com.alibaba.nacos.api.exception.NacosException;
import org.apache.commons.lang3.StringUtils;

/**
 * 参数合法性检查工具类
 *
 * @author Nacos
 */
public class ParamUtils {

    private static char[] validChars = new char[] {'_', '-', '.', ':'};

    private final static int TAG_MAX_LEN = 16;

    private final static int TANANT_MAX_LEN = 128;

    /**
     * 白名单的方式检查, 合法的参数只能包含字母、数字、以及validChars中的字符, 并且不能为空
     *
     * @param param
     * @return
     */
    public static boolean isValid(String param) {
        if (param == null) {
            return false;
        }
        int length = param.length();
        for (int i = 0; i < length; i++) {
            char ch = param.charAt(i);
            if (!Character.isLetterOrDigit(ch) && !isValidChar(ch)) {
                return false;
            }
        }
        return true;
    }

    private static boolean isValidChar(char ch) {
        for (char c : validChars) {
            if (c == ch) {
                return true;
            }
        }
        return false;
    }

    public static void checkParam(String dataId, String group, String datumId, String content) throws NacosException {
        if (StringUtils.isBlank(dataId) || !isValid(dataId.trim())) {
<<<<<<< HEAD
            throw new NacosException(NacosException.INVALID_PARAM, "invalid dataId : " + dataId);
        } else if (StringUtils.isBlank(group) || !isValid(group)) {
            throw new NacosException(NacosException.INVALID_PARAM, "invalid group : " + group);
        } else if (StringUtils.isBlank(datumId) || !isValid(datumId)) {
            throw new NacosException(NacosException.INVALID_PARAM, "invalid datumId : " + datumId);
=======
            throw new NacosException(NacosException.INVALID_PARAM, "invalid dataId");
        } else if (StringUtils.isBlank(group) || !isValid(group)) {
            throw new NacosException(NacosException.INVALID_PARAM, "invalid group");
        } else if (StringUtils.isBlank(datumId) || !isValid(datumId)) {
            throw new NacosException(NacosException.INVALID_PARAM, "invalid datumId");
>>>>>>> 18de6388
        } else if (StringUtils.isBlank(content)) {
            throw new NacosException(NacosException.INVALID_PARAM, "content is blank : " + content);
        } else if (content.length() > PropertyUtil.getMaxContent()) {
            throw new NacosException(NacosException.INVALID_PARAM,
                "invalid content, over " + PropertyUtil.getMaxContent());
        }
    }

    public static void checkParam(String tag) {
        if (StringUtils.isNotBlank(tag)) {
            if (!isValid(tag.trim())) {
<<<<<<< HEAD
                throw new IllegalArgumentException("invalid tag : " + tag);
=======
                throw new IllegalArgumentException("invalid tag");
>>>>>>> 18de6388
            }
            if (tag.length() > TAG_MAX_LEN) {
                throw new IllegalArgumentException("too long tag, over 16");
            }
        }
    }

    public static void checkTenant(String tenant) {
        if (StringUtils.isNotBlank(tenant)) {
            if (!isValid(tenant.trim())) {
                throw new IllegalArgumentException("invalid tenant");
            }
            if (tenant.length() > TANANT_MAX_LEN) {
                throw new IllegalArgumentException("too long tag, over 128");
            }
        }
    }

    public static void checkParam(Map<String, Object> configAdvanceInfo) throws NacosException {
        for (Map.Entry<String, Object> configAdvanceInfoTmp : configAdvanceInfo.entrySet()) {
            if ("config_tags".equals(configAdvanceInfoTmp.getKey())) {
                if (configAdvanceInfoTmp.getValue() != null) {
                    String[] tagArr = ((String)configAdvanceInfoTmp.getValue()).split(",");
                    if (tagArr.length > 5) {
                        throw new NacosException(NacosException.INVALID_PARAM, "too much config_tags, over 5");
                    }
                    for (String tag : tagArr) {
                        if (tag.length() > 64) {
                            throw new NacosException(NacosException.INVALID_PARAM, "too long tag, over 64");
                        }
                    }
                }
            } else if ("desc".equals(configAdvanceInfoTmp.getKey())) {
                if (configAdvanceInfoTmp.getValue() != null
                    && ((String)configAdvanceInfoTmp.getValue()).length() > 128) {
                    throw new NacosException(NacosException.INVALID_PARAM, "too long desc, over 128");
                }
            } else if ("use".equals(configAdvanceInfoTmp.getKey())) {
                if (configAdvanceInfoTmp.getValue() != null
                    && ((String)configAdvanceInfoTmp.getValue()).length() > 32) {
                    throw new NacosException(NacosException.INVALID_PARAM, "too long use, over 32");
                }
            } else if ("effect".equals(configAdvanceInfoTmp.getKey())) {
                if (configAdvanceInfoTmp.getValue() != null
                    && ((String)configAdvanceInfoTmp.getValue()).length() > 32) {
                    throw new NacosException(NacosException.INVALID_PARAM, "too long effect, over 32");
                }
            } else if ("type".equals(configAdvanceInfoTmp.getKey())) {
                if (configAdvanceInfoTmp.getValue() != null
                    && ((String)configAdvanceInfoTmp.getValue()).length() > 32) {
                    throw new NacosException(NacosException.INVALID_PARAM, "too long type, over 32");
                }
            } else if ("schema".equals(configAdvanceInfoTmp.getKey())) {
                if (configAdvanceInfoTmp.getValue() != null
                    && ((String)configAdvanceInfoTmp.getValue()).length() > 32768) {
                    throw new NacosException(NacosException.INVALID_PARAM, "too long schema, over 32768");
                }
            } else {
                throw new NacosException(NacosException.INVALID_PARAM, "invalid param");
            }
        }
    }

}<|MERGE_RESOLUTION|>--- conflicted
+++ resolved
@@ -63,19 +63,11 @@
 
     public static void checkParam(String dataId, String group, String datumId, String content) throws NacosException {
         if (StringUtils.isBlank(dataId) || !isValid(dataId.trim())) {
-<<<<<<< HEAD
             throw new NacosException(NacosException.INVALID_PARAM, "invalid dataId : " + dataId);
         } else if (StringUtils.isBlank(group) || !isValid(group)) {
             throw new NacosException(NacosException.INVALID_PARAM, "invalid group : " + group);
         } else if (StringUtils.isBlank(datumId) || !isValid(datumId)) {
             throw new NacosException(NacosException.INVALID_PARAM, "invalid datumId : " + datumId);
-=======
-            throw new NacosException(NacosException.INVALID_PARAM, "invalid dataId");
-        } else if (StringUtils.isBlank(group) || !isValid(group)) {
-            throw new NacosException(NacosException.INVALID_PARAM, "invalid group");
-        } else if (StringUtils.isBlank(datumId) || !isValid(datumId)) {
-            throw new NacosException(NacosException.INVALID_PARAM, "invalid datumId");
->>>>>>> 18de6388
         } else if (StringUtils.isBlank(content)) {
             throw new NacosException(NacosException.INVALID_PARAM, "content is blank : " + content);
         } else if (content.length() > PropertyUtil.getMaxContent()) {
@@ -87,11 +79,7 @@
     public static void checkParam(String tag) {
         if (StringUtils.isNotBlank(tag)) {
             if (!isValid(tag.trim())) {
-<<<<<<< HEAD
                 throw new IllegalArgumentException("invalid tag : " + tag);
-=======
-                throw new IllegalArgumentException("invalid tag");
->>>>>>> 18de6388
             }
             if (tag.length() > TAG_MAX_LEN) {
                 throw new IllegalArgumentException("too long tag, over 16");
