--- conflicted
+++ resolved
@@ -18,24 +18,19 @@
 
 import com.alibaba.nacos.config.server.configuration.ConditionOnExternalStorage;
 import com.alibaba.nacos.config.server.model.Page;
-<<<<<<< HEAD
+import com.alibaba.nacos.config.server.service.repository.PaginationHelper;
+import com.alibaba.nacos.config.server.service.repository.extrnal.ExternalStoragePersistServiceImpl;
+import com.alibaba.nacos.config.server.utils.LogUtil;
+import org.apache.commons.lang3.StringUtils;
 import com.alibaba.nacos.config.server.modules.entity.PermissionsEntity;
 import com.alibaba.nacos.config.server.modules.entity.QPermissionsEntity;
 import com.alibaba.nacos.config.server.modules.mapstruct.PermissionsMapStruct;
 import com.alibaba.nacos.config.server.modules.repository.PermissionsRepository;
-=======
-import com.alibaba.nacos.config.server.service.repository.PaginationHelper;
-import com.alibaba.nacos.config.server.service.repository.extrnal.ExternalStoragePersistServiceImpl;
-import com.alibaba.nacos.config.server.utils.LogUtil;
-import org.apache.commons.lang3.StringUtils;
->>>>>>> 9355dc2e
 import org.springframework.beans.factory.annotation.Autowired;
 import org.springframework.context.annotation.Conditional;
 import org.springframework.data.domain.PageRequest;
 import org.springframework.stereotype.Component;
 
-<<<<<<< HEAD
-=======
 import javax.annotation.PostConstruct;
 import java.util.ArrayList;
 import java.util.Collections;
@@ -43,7 +38,6 @@
 
 import static com.alibaba.nacos.config.server.service.repository.RowMapperManager.PERMISSION_ROW_MAPPER;
 
->>>>>>> 9355dc2e
 /**
  * Implemetation of ExternalPermissionPersistServiceImpl.
  *
@@ -57,7 +51,6 @@
     private PermissionsRepository permissionsRepository;
     
     public Page<PermissionInfo> getPermissions(String role, int pageNo, int pageSize) {
-<<<<<<< HEAD
         org.springframework.data.domain.Page<PermissionsEntity> sPage = permissionsRepository
                 .findAll(QPermissionsEntity.permissionsEntity.role.eq(role), PageRequest.of(pageNo, pageSize));
         Page<PermissionInfo> page = new Page<>();
@@ -66,38 +59,6 @@
         page.setPageItems(PermissionsMapStruct.INSTANCE.convertPermissionInfoList(sPage.getContent()));
         page.setTotalCount((int) sPage.getTotalElements());
         return page;
-=======
-        PaginationHelper<PermissionInfo> helper = persistService.createPaginationHelper();
-        
-        String sqlCountRows = "select count(*) from permissions where ";
-        String sqlFetchRows = "select role,resource,action from permissions where ";
-    
-        String where = " role= ? ";
-        List<String> params = new ArrayList<>();
-        if (StringUtils.isNotBlank(role)) {
-            params = Collections.singletonList(role);
-        } else {
-            where = " 1=1 ";
-        }
-        
-        try {
-            Page<PermissionInfo> pageInfo = helper
-                    .fetchPage(sqlCountRows + where, sqlFetchRows + where, params.toArray(), pageNo,
-                            pageSize, PERMISSION_ROW_MAPPER);
-            
-            if (pageInfo == null) {
-                pageInfo = new Page<>();
-                pageInfo.setTotalCount(0);
-                pageInfo.setPageItems(new ArrayList<>());
-            }
-            
-            return pageInfo;
-            
-        } catch (CannotGetJdbcConnectionException e) {
-            LogUtil.FATAL_LOG.error("[db-error] " + e.toString(), e);
-            throw e;
-        }
->>>>>>> 9355dc2e
     }
     
     /**
