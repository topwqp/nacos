/*
 * Copyright 1999-2018 Alibaba Group Holding Ltd.
 *
 * Licensed under the Apache License, Version 2.0 (the "License");
 * you may not use this file except in compliance with the License.
 * You may obtain a copy of the License at
 *
 *      http://www.apache.org/licenses/LICENSE-2.0
 *
 * Unless required by applicable law or agreed to in writing, software
 * distributed under the License is distributed on an "AS IS" BASIS,
 * WITHOUT WARRANTIES OR CONDITIONS OF ANY KIND, either express or implied.
 * See the License for the specific language governing permissions and
 * limitations under the License.
 */

package com.alibaba.nacos.core.storage;

import com.alibaba.nacos.core.storage.kv.FileKvStorage;
import com.alibaba.nacos.core.storage.kv.KvStorage;
import com.alibaba.nacos.core.storage.kv.MemoryKvStorage;

/**
 * Ket-value Storage factory.
 *
 * @author <a href="mailto:liaochuntao@live.com">liaochuntao</a>
 */
public final class StorageFactory {
    
<<<<<<< HEAD
    public static KvStorage createKVStorage(KvStorage.KVType type, final String label, final String baseDir) throws Exception {
=======
    /**
     * Create {@link KvStorage} implementation.
     *
     * @param type    type of {@link KvStorage}
     * @param label   label for {@code RocksStorage}
     * @param baseDir base dir of storage file.
     * @return implementation of {@link KvStorage}
     * @throws Exception exception during creating {@link KvStorage}
     */
    public static KvStorage createKvStorage(KvStorage.KvType type, final String label, final String baseDir)
            throws Exception {
>>>>>>> fdee6b8b
        switch (type) {
            case File:
                return new FileKvStorage(baseDir);
            case Memory:
                return new MemoryKvStorage();
            case RocksDB:
            default:
                throw new IllegalArgumentException("this kv type : [" + type.name() + "] not support");
        }
    }
    
}<|MERGE_RESOLUTION|>--- conflicted
+++ resolved
@@ -27,9 +27,6 @@
  */
 public final class StorageFactory {
     
-<<<<<<< HEAD
-    public static KvStorage createKVStorage(KvStorage.KVType type, final String label, final String baseDir) throws Exception {
-=======
     /**
      * Create {@link KvStorage} implementation.
      *
@@ -41,7 +38,6 @@
      */
     public static KvStorage createKvStorage(KvStorage.KvType type, final String label, final String baseDir)
             throws Exception {
->>>>>>> fdee6b8b
         switch (type) {
             case File:
                 return new FileKvStorage(baseDir);
