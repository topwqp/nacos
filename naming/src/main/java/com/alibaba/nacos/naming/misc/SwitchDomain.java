--- conflicted
+++ resolved
@@ -31,16 +31,10 @@
 /**
  * @author nacos
  */
-<<<<<<< HEAD
 @Component
-public class SwitchDomain implements Domain, DataListener {
-
-    public String name = "00-00---000-VIPSRV_SWITCH_DOMAIN-000---00-00";
-=======
 public class SwitchDomain implements Domain, RaftListener {
 
     public String name = UtilsAndCommons.SWITCH_DOMAIN_NAME;
->>>>>>> 5c7b2a26
 
     public List<String> masters;
 
